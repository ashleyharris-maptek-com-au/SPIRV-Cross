--- conflicted
+++ resolved
@@ -40,11 +40,7 @@
 /* Bumped if ABI or API breaks backwards compatibility. */
 #define SPVC_C_API_VERSION_MAJOR 0
 /* Bumped if APIs or enumerations are added in a backwards compatible way. */
-<<<<<<< HEAD
-#define SPVC_C_API_VERSION_MINOR 63
-=======
 #define SPVC_C_API_VERSION_MINOR 64
->>>>>>> 4b98efbf
 /* Bumped if internal implementation details change. */
 #define SPVC_C_API_VERSION_PATCH 0
 
