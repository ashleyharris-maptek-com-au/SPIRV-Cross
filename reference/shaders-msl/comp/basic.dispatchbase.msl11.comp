--- conflicted
+++ resolved
@@ -61,15 +61,9 @@
     uint counter;
 };
 
-<<<<<<< HEAD
-constant uint3 gl_WorkGroupSize [[maybe_unused]] = uint3(1u);
-
-kernel void main0(constant uint3& spvDispatchBase [[buffer(29)]], const device SSBO& _27 [[buffer(0)]], device SSBO2& _49 [[buffer(1)]], device SSBO3& _52 [[buffer(2)]], uint3 gl_GlobalInvocationID [[thread_position_in_grid]], uint3 gl_WorkGroupID [[threadgroup_position_in_grid]])
-=======
 kernel void main0(constant uint3& spvDispatchBase [[buffer(3)]], const device SSBO& _27 [[buffer(0)]], device SSBO2& _49 [[buffer(1)]], device SSBO3& _52 [[buffer(2)]], uint3 gl_GlobalInvocationID [[thread_position_in_grid]], uint3 gl_WorkGroupID [[threadgroup_position_in_grid]])
->>>>>>> 9f9276f5
 {
-    gl_GlobalInvocationID += spvDispatchBase * gl_WorkGroupSize;
+    gl_GlobalInvocationID += spvDispatchBase * uint3(1, 1, 1);
     gl_WorkGroupID += spvDispatchBase;
     uint ident = gl_GlobalInvocationID.x;
     uint workgroup = gl_WorkGroupID.x;
