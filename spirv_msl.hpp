/*
 * Copyright 2015-2016 The Brenwill Workshop Ltd.
 *
 * Licensed under the Apache License, Version 2.0 (the "License");
 * you may not use this file except in compliance with the License.
 * You may obtain a copy of the License at
 *
 *     http://www.apache.org/licenses/LICENSE-2.0
 *
 * Unless required by applicable law or agreed to in writing, software
 * distributed under the License is distributed on an "AS IS" BASIS,
 * WITHOUT WARRANTIES OR CONDITIONS OF ANY KIND, either express or implied.
 * See the License for the specific language governing permissions and
 * limitations under the License.
 */

#ifndef SPIRV_CROSS_MSL_HPP
#define SPIRV_CROSS_MSL_HPP

#include "spirv_glsl.hpp"
#include <set>
#include <unordered_map>
#include <unordered_set>
#include <vector>

namespace spirv_cross
{

// Options for compiling to Metal Shading Language
struct MSLConfiguration
{
<<<<<<< HEAD
	uint32_t vtx_attr_stage_in_binding = 0;
	bool flip_vert_y = false;
	bool flip_frag_y = false;
=======
	bool flip_vert_y = true;
	bool flip_frag_y = true;
>>>>>>> 81238656
	bool is_rendering_points = false;
};

// Defines MSL characteristics of a vertex attribute at a particular location.
// The used_by_shader flag is set to true during compilation of SPIR-V to MSL
// if the shader makes use of this vertex attribute.
struct MSLVertexAttr
{
	uint32_t location = 0;
	bool used_by_shader = false;
};

// Matches the binding index of a MSL resource for a binding within a descriptor set.
// Taken together, the stage, desc_set and binding combine to form a reference to a resource
// descriptor used in a particular shading stage. Generally, only one of the buffer, texture,
// or sampler elements will be populated. The used_by_shader flag is set to true during
// compilation of SPIR-V to MSL if the shader makes use of this vertex attribute.
struct MSLResourceBinding
{
	spv::ExecutionModel stage;
	uint32_t desc_set = 0;
	uint32_t binding = 0;

	uint32_t msl_buffer = 0;
	uint32_t msl_texture = 0;
	uint32_t msl_sampler = 0;

	bool used_by_shader = false;
};

// Special constant used in a MSLResourceBinding desc_set
// element to indicate the bindings for the push constants.
static const uint32_t kPushConstDescSet = UINT32_MAX;

// Special constant used in a MSLResourceBinding binding
// element to indicate the bindings for the push constants.
static const uint32_t kPushConstBinding = 0;

// Decompiles SPIR-V to Metal Shading Language
class CompilerMSL : public CompilerGLSL
{
public:
	// Constructs an instance to compile the SPIR-V code into Metal Shading Language.
	CompilerMSL(std::vector<uint32_t> spirv);

	// Compiles the SPIR-V code into Metal Shading Language using the specified configuration parameters.
	//  - msl_cfg indicates some general configuration for directing the compilation.
	//  - p_vtx_attrs is an optional list of vertex attribute bindings used to match
	//    vertex content locations to MSL attributes. If vertex attributes are provided,
	//    the compiler will set the used_by_shader flag to true in any vertex attribute
	//    actually used by the MSL code.
	//  - p_res_bindings is a list of resource bindings to indicate the MSL buffer,
	//    texture or sampler index to use for a particular SPIR-V description set
	//    and binding. If resource bindings are provided, the compiler will set the
	//    used_by_shader flag to true in any resource binding actually used by the MSL code.
	std::string compile(MSLConfiguration &msl_cfg, std::vector<MSLVertexAttr> *p_vtx_attrs = nullptr,
	                    std::vector<MSLResourceBinding> *p_res_bindings = nullptr);

	// Compiles the SPIR-V code into Metal Shading Language using default configuration parameters.
	std::string compile() override;
    
    void set_func_name(std::string func_name);

protected:
	void emit_instruction(const Instruction &instr) override;
	void emit_glsl_op(uint32_t result_type, uint32_t result_id, uint32_t op, const uint32_t *args,
	                  uint32_t count) override;
	void emit_header() override;
	void emit_function_prototype(SPIRFunction &func, uint64_t return_flags) override;
	void emit_sampled_image_op(uint32_t result_type, uint32_t result_id, uint32_t image_id, uint32_t samp_id) override;
	void emit_fixup() override;
	std::string type_to_glsl(const SPIRType &type) override;
	std::string image_type_glsl(const SPIRType &type) override;
	std::string builtin_to_glsl(spv::BuiltIn builtin) override;
	std::string member_decl(const SPIRType &type, const SPIRType &member_type, uint32_t member) override;
	std::string constant_expression(const SPIRConstant &c) override;
	size_t get_declared_struct_member_size(const SPIRType &struct_type, uint32_t index) const override;
	std::string to_func_call_arg(uint32_t id) override;
	std::string to_name(uint32_t id, bool allow_alias = true) override;
	std::string to_function_name(uint32_t img, const SPIRType &imgtype, bool is_fetch, bool is_gather, bool is_proj,
	                             bool has_array_offsets, bool has_offset, bool has_grad, bool has_lod,
	                             bool has_dref) override;
	std::string to_function_args(uint32_t img, const SPIRType &imgtype, bool is_fetch, bool is_gather, bool is_proj,
	                             uint32_t coord, uint32_t coord_components, uint32_t dref, uint32_t grad_x,
	                             uint32_t grad_y, uint32_t lod, uint32_t coffset, uint32_t offset, uint32_t bias,
	                             uint32_t comp, uint32_t sample, bool *p_forward) override;
	std::string clean_func_name(std::string func_name) override;

	void register_custom_functions();
	void emit_custom_functions();
	void localize_global_variables();
	void extract_global_variables_from_functions();
<<<<<<< HEAD
	void extract_global_variables_from_function(uint32_t func_id, std::set<uint32_t> &added_arg_ids,
	                                            std::set<uint32_t> &global_var_ids,
	                                            std::set<uint32_t> &processed_func_ids);
    
    std::unordered_map<uint32_t, std::set<uint32_t>> function_global_vars;
    
	void add_interface_structs();
	void bind_vertex_attributes(std::set<uint32_t> &bindings);
	uint32_t add_interface_struct(spv::StorageClass storage, uint32_t vtx_binding = 0);
=======
	void extract_global_variables_from_function(uint32_t func_id, std::unordered_set<uint32_t> &added_arg_ids,
	                                            std::unordered_set<uint32_t> &global_var_ids,
	                                            std::unordered_set<uint32_t> &processed_func_ids);
	uint32_t add_interface_block(spv::StorageClass storage);
	void mark_location_as_used_by_shader(uint32_t location, spv::StorageClass storage);
>>>>>>> 81238656
	void emit_resources();
	void emit_interface_block(uint32_t ib_var_id);
	void emit_function_prototype(SPIRFunction &func, bool is_decl);
	void emit_function_declarations();
	void populate_func_name_overrides();

	std::string func_type_decl(SPIRType &type);
<<<<<<< HEAD
    std::string _clean_msl_main_func_name;
	std::string clean_func_name(std::string func_name);
=======
>>>>>>> 81238656
	std::string entry_point_args(bool append_comma);
	std::string get_entry_point_name();
	std::string to_qualified_member_name(const SPIRType &type, uint32_t index);
	std::string ensure_valid_name(std::string name, std::string pfx);
	std::string to_sampler_expression(uint32_t id);
	std::string builtin_qualifier(spv::BuiltIn builtin);
	std::string builtin_type_decl(spv::BuiltIn builtin);
	std::string member_attribute_qualifier(const SPIRType &type, uint32_t index);
	std::string argument_decl(const SPIRFunction::Parameter &arg);
	uint32_t get_metal_resource_index(SPIRVariable &var, SPIRType::BaseType basetype);
	uint32_t get_ordered_member_location(uint32_t type_id, uint32_t index);
	size_t get_declared_type_size(uint32_t type_id) const;
	size_t get_declared_type_size(uint32_t type_id, uint64_t dec_mask) const;
	std::string to_component_argument(uint32_t id);

	MSLConfiguration msl_config;
	std::unordered_map<std::string, std::string> func_name_overrides;
	std::set<uint32_t> custom_function_ops;
	std::unordered_map<uint32_t, MSLVertexAttr *> vtx_attrs_by_location;
	std::vector<MSLResourceBinding *> resource_bindings;
	MSLResourceBinding next_metal_resource_index;
	uint32_t stage_in_var_id = 0;
	uint32_t stage_out_var_id = 0;
    uint32_t stage_uniforms_var_id = 0;
	std::string qual_pos_var_name;
	std::string stage_in_var_name = "in";
	std::string stage_out_var_name = "out";
    std::string stage_uniform_var_name = "uniforms";
	std::string sampler_name_suffix = "Smplr";
<<<<<<< HEAD
    std::vector<std::string> reserved_names = {"kernel", "bias"};
};
=======
>>>>>>> 81238656

	// Extracts a set of opcodes that should be implemented as a bespoke custom function
	// whose full source code is output as part of the shader source code.
	struct CustomFunctionHandler : OpcodeHandler
	{
<<<<<<< HEAD
		Location,
		Offset,
        Alphabetical
=======
		CustomFunctionHandler(const CompilerMSL &compiler_, std::set<uint32_t> &custom_function_ops_)
		    : compiler(compiler_)
		    , custom_function_ops(custom_function_ops_)
		{
		}

		bool handle(spv::Op opcode, const uint32_t *args, uint32_t length) override;

		const CompilerMSL &compiler;
		std::set<uint32_t> &custom_function_ops;
>>>>>>> 81238656
	};

	// Sorts the members of a SPIRType and associated Meta info based on a settable sorting
	// aspect, which defines which aspect of the struct members will be used to sort them.
	// Regardless of the sorting aspect, built-in members always appear at the end of the struct.
	struct MemberSorter
	{
		enum SortAspect
		{
			Location,
			LocationReverse,
			Offset,
			OffsetThenLocationReverse,
		};

		void sort();
		bool operator()(uint32_t mbr_idx1, uint32_t mbr_idx2);
		MemberSorter(SPIRType &t, Meta &m, SortAspect sa)
		    : type(t)
		    , meta(m)
		    , sort_aspect(sa)
		{
		}
		SPIRType &type;
		Meta &meta;
		SortAspect sort_aspect;
	};
};
}

#endif<|MERGE_RESOLUTION|>--- conflicted
+++ resolved
@@ -29,14 +29,9 @@
 // Options for compiling to Metal Shading Language
 struct MSLConfiguration
 {
-<<<<<<< HEAD
 	uint32_t vtx_attr_stage_in_binding = 0;
 	bool flip_vert_y = false;
 	bool flip_frag_y = false;
-=======
-	bool flip_vert_y = true;
-	bool flip_frag_y = true;
->>>>>>> 81238656
 	bool is_rendering_points = false;
 };
 
@@ -98,7 +93,7 @@
 	// Compiles the SPIR-V code into Metal Shading Language using default configuration parameters.
 	std::string compile() override;
     
-    void set_func_name(std::string func_name);
+    void set_entry_point_name(std::string func_name);
 
 protected:
 	void emit_instruction(const Instruction &instr) override;
@@ -123,29 +118,19 @@
 	                             uint32_t coord, uint32_t coord_components, uint32_t dref, uint32_t grad_x,
 	                             uint32_t grad_y, uint32_t lod, uint32_t coffset, uint32_t offset, uint32_t bias,
 	                             uint32_t comp, uint32_t sample, bool *p_forward) override;
-	std::string clean_func_name(std::string func_name) override;
 
 	void register_custom_functions();
 	void emit_custom_functions();
 	void localize_global_variables();
 	void extract_global_variables_from_functions();
-<<<<<<< HEAD
-	void extract_global_variables_from_function(uint32_t func_id, std::set<uint32_t> &added_arg_ids,
-	                                            std::set<uint32_t> &global_var_ids,
-	                                            std::set<uint32_t> &processed_func_ids);
     
-    std::unordered_map<uint32_t, std::set<uint32_t>> function_global_vars;
-    
-	void add_interface_structs();
-	void bind_vertex_attributes(std::set<uint32_t> &bindings);
-	uint32_t add_interface_struct(spv::StorageClass storage, uint32_t vtx_binding = 0);
-=======
+	std::unordered_map<uint32_t, std::unordered_set<uint32_t>> function_global_vars;
 	void extract_global_variables_from_function(uint32_t func_id, std::unordered_set<uint32_t> &added_arg_ids,
 	                                            std::unordered_set<uint32_t> &global_var_ids,
 	                                            std::unordered_set<uint32_t> &processed_func_ids);
 	uint32_t add_interface_block(spv::StorageClass storage);
 	void mark_location_as_used_by_shader(uint32_t location, spv::StorageClass storage);
->>>>>>> 81238656
+	
 	void emit_resources();
 	void emit_interface_block(uint32_t ib_var_id);
 	void emit_function_prototype(SPIRFunction &func, bool is_decl);
@@ -153,11 +138,7 @@
 	void populate_func_name_overrides();
 
 	std::string func_type_decl(SPIRType &type);
-<<<<<<< HEAD
-    std::string _clean_msl_main_func_name;
-	std::string clean_func_name(std::string func_name);
-=======
->>>>>>> 81238656
+	std::string clean_func_name(std::string func_name) override;
 	std::string entry_point_args(bool append_comma);
 	std::string get_entry_point_name();
 	std::string to_qualified_member_name(const SPIRType &type, uint32_t index);
@@ -181,27 +162,18 @@
 	MSLResourceBinding next_metal_resource_index;
 	uint32_t stage_in_var_id = 0;
 	uint32_t stage_out_var_id = 0;
-    uint32_t stage_uniforms_var_id = 0;
+	uint32_t stage_uniforms_var_id = 0;
 	std::string qual_pos_var_name;
 	std::string stage_in_var_name = "in";
 	std::string stage_out_var_name = "out";
-    std::string stage_uniform_var_name = "uniforms";
+	std::string stage_uniform_var_name = "uniforms";
 	std::string sampler_name_suffix = "Smplr";
-<<<<<<< HEAD
-    std::vector<std::string> reserved_names = {"kernel", "bias"};
-};
-=======
->>>>>>> 81238656
+	std::vector<std::string> reserved_names = {"kernel", "bias"};
 
 	// Extracts a set of opcodes that should be implemented as a bespoke custom function
 	// whose full source code is output as part of the shader source code.
 	struct CustomFunctionHandler : OpcodeHandler
 	{
-<<<<<<< HEAD
-		Location,
-		Offset,
-        Alphabetical
-=======
 		CustomFunctionHandler(const CompilerMSL &compiler_, std::set<uint32_t> &custom_function_ops_)
 		    : compiler(compiler_)
 		    , custom_function_ops(custom_function_ops_)
@@ -212,7 +184,6 @@
 
 		const CompilerMSL &compiler;
 		std::set<uint32_t> &custom_function_ops;
->>>>>>> 81238656
 	};
 
 	// Sorts the members of a SPIRType and associated Meta info based on a settable sorting
@@ -226,6 +197,7 @@
 			LocationReverse,
 			Offset,
 			OffsetThenLocationReverse,
+			Alphabetical
 		};
 
 		void sort();
